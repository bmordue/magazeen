--- conflicted
+++ resolved
@@ -215,19 +215,11 @@
                 const filePath = args[filePathIndex];
                 console.log(`Importing Claude chats from: ${filePath}`);
                 const importedCount = contentManager.importClaudeChatsFromFile(filePath);
-<<<<<<< HEAD
-=======
-                const importedCount = contentManager.importClaudeChatsFromFile(filePath);
-                // if (importedCount > 0) {
-                //     console.log(`Successfully imported ${importedCount} chats.`);
-                // } else {
-                //     console.log('No new chats were imported or an error occurred.');
                 if (importedCount > 0) {
                     console.log(`Successfully imported ${importedCount} chats.`);
                 } else {
                     console.log('No new chats were imported or an error occurred.');
                 }
->>>>>>> 11419ff9
             } else {
                 console.error('Error: --import-claude option requires a file path.');
                 console.log('Usage: node src/cli.js --import-claude <path_to_claude_export.json>');
