import express from 'express';
import multer from 'multer';
import path from 'path';
import crypto from 'crypto';
import { kv } from '@vercel/kv';
import { tmpdir } from 'os';

const app = express();
const port = process.env.PORT || 3000;

<<<<<<< HEAD
import { readFile, unlink } from 'fs/promises';
=======
import fs from 'fs/promises'; // fs.promises is used for unlinking files
>>>>>>> 85dc1376
import { ContentManager } from './contentManager.js';
import { ArticleGenerator } from './articleGenerator.js';
import { MagazineGenerator } from './magazineGenerator.js';


// Middleware to parse URL-encoded bodies (as sent by HTML forms)
app.use(express.urlencoded({ extended: true }));

// Serve static files from the 'public' directory
app.use(express.static('public'));

// Configure multer for file uploads
const upload = multer({ dest: tmpdir(), limits: { fileSize: 10 * 1024 * 1024 } }); // e.g., 10MB limit

// WARNING: Simple in-memory storage for chat data.
// This is NOT production-ready for serverless environments like Vercel. (Comment being removed as global state is removed)
// Global state `global.uploadedChats` has been replaced with Vercel KV.

// Ensure the /tmp/uploads directory exists if it doesn't.
// This is generally good practice, though multer might create it.
// fs.mkdir is not directly used here as multer handles directory creation.
// However, for Vercel, /tmp is usually available.
// We should ensure this doesn't cause issues if run locally where /tmp/uploads might not exist
// or have correct permissions without manual creation. Multer should handle this.
// For local dev, you might need to create 'uploads/' or '/tmp/uploads/' manually if multer doesn't.

app.get('/', (req, res) => {
  res.send(`
    <!DOCTYPE html>
    <html lang="en">
    <head>
      <meta charset="UTF-8">
      <meta name="viewport" content="width=device-width, initial-scale=1.0">
      <title>Upload Chat Export - Magazeen</title>
      <link rel="stylesheet" href="/styles.css">
    </head>
    <body>
      <h1>Upload Chat Export</h1>
      <form action="/upload" method="post" enctype="multipart/form-data">
        <input type="file" name="chatExport" accept=".json" required>
        <button type="submit">Upload and Select Chats</button>
      </form>
    </body>
    </html>
  `);
});

app.post('/upload', upload.single('chatExport'), async (req, res) => {
  if (!req.file) {
    return res.status(400).send(renderErrorPage('No file uploaded. Please select a JSON file and try again.'));
  }

  // Check if the file is JSON
  if (req.file.mimetype !== 'application/json') {
    // Clean up the wrongly uploaded file
    try {
      await unlink(req.file.path);
    } catch (unlinkError) {
      console.error('Error deleting non-JSON uploaded file:', unlinkError);
    }
    return res.status(400).send(renderErrorPage('Invalid file type. Only JSON files are allowed.'));
  }

  try {
    const filePath = req.file.path;
    const fileContent = await readFile(filePath, 'utf-8');
    const chatData = JSON.parse(fileContent);

    // Assuming Claude JSON export format
    // chatData is an array of chat objects.
    // Each chat object has 'uuid' and 'name'.
    const chats = chatData.map((chat, index) => {
      const id = chat.uuid || `chat_${index}`;
      const title = chat.name || `Chat ${index + 1} (no name)`;
      return {
        id: id,
        title: title,
        // Store the original chat data to pass to the EPUB generation step
        originalChatData: chat
      };
    });

    // Clean up the uploaded file from /tmp first
    await fs.unlink(filePath);

    if (chats.length === 0) {
      return res.status(400).send(renderErrorPage('No processable chats found in the uploaded file. Please check the file content.'));
    }

<<<<<<< HEAD
    // Clean up the uploaded file
    await unlink(filePath);
=======
    const sessionId = crypto.randomUUID();
    try {
      await kv.set(sessionId, JSON.stringify(chats), { ex: 900 }); // 15 minutes expiry
    } catch (kvError) {
      console.error('KV Set Error in /upload:', kvError);
      return res.status(500).send(renderErrorPage('Could not save session data. Please try again.'));
    }
>>>>>>> 85dc1376

    res.send(`
      <!DOCTYPE html>
      <html lang="en">
      <head>
        <meta charset="UTF-8">
        <meta name="viewport" content="width=device-width, initial-scale=1.0">
        <title>Select Chats - Magazeen</title>
        <link rel="stylesheet" href="/styles.css">
      </head>
      <body>
        <h1>Select Chats to Include</h1>
        <form action="/generate-epub" method="post">
          <input type="hidden" name="sessionId" value="${sessionId}">
          <input type="hidden" name="originalFilename" value="${req.file.originalname}"> {/* Retain for potential use in EPUB metadata, though not strictly needed for KV logic */}
          ${chats.map(chat => `
            <div>
              <input type="checkbox" name="selectedChats" value="${chat.id}" id="${chat.id}">
              <label for="${chat.id}">${chat.title}</label>
            </div>
          `).join('')}
          <button type="submit">Generate EPUB</button>
        </form>
      </body>
      </html>
    `);
  } catch (error) {
    console.error('Error processing file:', error);
    // Clean up the uploaded file in case of an error
    if (req.file && req.file.path) {
      try {
        await unlink(req.file.path);
      } catch (unlinkError) {
        console.error('Error deleting uploaded file after error:', unlinkError);
      }
    }
    res.status(500).send(renderErrorPage('Error processing uploaded file. It might be corrupted or not in the expected format.'));
  }
});

app.post('/generate-epub', async (req, res) => {
  const { selectedChats: selectedChatIds, originalFilename, sessionId } = req.body;
  let kvDataRetrieved = false; // Flag to ensure cleanup even if errors occur after retrieval

  if (!selectedChatIds || !sessionId) {
    return res.status(400).send(renderErrorPage('Missing selection or session information. Please try uploading and selecting again.'));
  }

  try {
<<<<<<< HEAD
    const selectedChatIds = req.body ? req.body.selectedChats : undefined;
    const originalFilename = req.body ? req.body.originalFilename : undefined;

    if (!selectedChatIds || !originalFilename) {
      if (originalFilename && global.uploadedChats[originalFilename]) { // Clean up if only selection is missing
        delete global.uploadedChats[originalFilename];
      }
      return res.status(400).send(renderErrorPage('Missing selection or filename. Please try uploading and selecting again.'));
=======
    const storedChatsJson = await kv.get(sessionId);
    kvDataRetrieved = true; // Mark that we've attempted to get it, for cleanup purposes

    if (!storedChatsJson) {
      await kv.del(sessionId); // Clean up potentially empty/stale key
      return res.status(404).send(renderErrorPage('Chat data not found or session expired. Please upload your file again.'));
>>>>>>> 85dc1376
    }

    const allUploadedChats = JSON.parse(storedChatsJson);

    // Ensure selectedChatIds is always an array
    const chatIdsArray = Array.isArray(selectedChatIds) ? selectedChatIds : [selectedChatIds];

    const chatsToInclude = allUploadedChats.filter(chat => chatIdsArray.includes(chat.id));

    if (chatsToInclude.length === 0) {
      return res.status(400).send(renderErrorPage('No chats were selected to include in the EPUB. Please select at least one chat.'));
    }

    const contentManager = new ContentManager();
    const articleGenerator = new ArticleGenerator(contentManager);
    const magazineGenerator = new MagazineGenerator(contentManager, articleGenerator);

    // Add selected chats as articles/highlights to contentManager
    // The existing CLI uses `addChatHighlight(title, conversation, insights, category)`
    // We need to adapt the Claude chat structure to this.
    // For now, we'll use the chat name as title and concatenate messages as conversation.
    // Insights and category can be generic or derived if possible.
    for (const chat of chatsToInclude) {
      const title = chat.title;
      // Concatenate messages, differentiating human and assistant
      const conversation = chat.originalChatData.chat_messages
        .map(msg => `${msg.sender === 'human' ? 'Human' : 'Assistant'}: ${msg.text}`)
        .join('\n\n');
      const insights = `Highlights from chat: ${title}`; // Generic insights
      const category = 'Chat Exports'; // Generic category

      contentManager.addChatHighlight(title, conversation, insights, category);
    }

    const epubFilePath = await magazineGenerator.generateMagazine();

    // Data has been used, clean up from KV
    await kv.del(sessionId);
    kvDataRetrieved = false; // Mark as cleaned up

    res.download(epubFilePath, path.basename(epubFilePath), async (err) => {
      if (err) {
        console.error('Error sending file:', err);
        if (!res.headersSent) {
            res.status(500).send(renderErrorPage('Error sending the EPUB file.'));
        }
      }
      // Clean up the generated EPUB file after sending
      try {
        await unlink(epubFilePath);
      } catch (unlinkErr) {
        console.error('Error deleting EPUB file:', unlinkErr);
      }
    });

  } catch (error) {
    console.error('Error generating EPUB:', error);
    // If an error occurred and we had retrieved data from KV, try to clean it up
    if (sessionId && kvDataRetrieved) {
      try {
        await kv.del(sessionId);
      } catch (kvDeleteError) {
        console.error('Error cleaning up KV session after EPUB generation error:', kvDeleteError);
      }
    }
    res.status(500).send(renderErrorPage('An unexpected error occurred while generating the EPUB. Please check the server logs.'));
  }
});

// Helper function to render a consistent error page
function renderErrorPage(message) {
  return `
    <!DOCTYPE html>
    <html lang="en">
    <head>
      <meta charset="UTF-8">
      <meta name="viewport" content="width=device-width, initial-scale=1.0">
      <title>Error - Magazeen</title>
      <link rel="stylesheet" href="/styles.css">
    </head>
    <body>
      <h1>An Error Occurred</h1>
      <div class="error-message">${message}</div>
      <a href="/">Go back to upload</a>
    </body>
    </html>
  `;
}

// Start the server only if this script is run directly
// This allows importing 'app' in test files without starting the server.
if (process.env.NODE_ENV !== 'test') { // A common way to check, or use import.meta.url
  app.listen(port, () => {
    console.log(`Server listening at http://localhost:${port}`);
  });
}

export default app; // Export the app for testing<|MERGE_RESOLUTION|>--- conflicted
+++ resolved
@@ -8,11 +8,8 @@
 const app = express();
 const port = process.env.PORT || 3000;
 
-<<<<<<< HEAD
+import fs from 'fs/promises'; // fs.promises is used for unlinking files
 import { readFile, unlink } from 'fs/promises';
-=======
-import fs from 'fs/promises'; // fs.promises is used for unlinking files
->>>>>>> 85dc1376
 import { ContentManager } from './contentManager.js';
 import { ArticleGenerator } from './articleGenerator.js';
 import { MagazineGenerator } from './magazineGenerator.js';
@@ -102,10 +99,6 @@
       return res.status(400).send(renderErrorPage('No processable chats found in the uploaded file. Please check the file content.'));
     }
 
-<<<<<<< HEAD
-    // Clean up the uploaded file
-    await unlink(filePath);
-=======
     const sessionId = crypto.randomUUID();
     try {
       await kv.set(sessionId, JSON.stringify(chats), { ex: 900 }); // 15 minutes expiry
@@ -113,7 +106,6 @@
       console.error('KV Set Error in /upload:', kvError);
       return res.status(500).send(renderErrorPage('Could not save session data. Please try again.'));
     }
->>>>>>> 85dc1376
 
     res.send(`
       <!DOCTYPE html>
@@ -163,23 +155,12 @@
   }
 
   try {
-<<<<<<< HEAD
-    const selectedChatIds = req.body ? req.body.selectedChats : undefined;
-    const originalFilename = req.body ? req.body.originalFilename : undefined;
-
-    if (!selectedChatIds || !originalFilename) {
-      if (originalFilename && global.uploadedChats[originalFilename]) { // Clean up if only selection is missing
-        delete global.uploadedChats[originalFilename];
-      }
-      return res.status(400).send(renderErrorPage('Missing selection or filename. Please try uploading and selecting again.'));
-=======
     const storedChatsJson = await kv.get(sessionId);
     kvDataRetrieved = true; // Mark that we've attempted to get it, for cleanup purposes
 
     if (!storedChatsJson) {
       await kv.del(sessionId); // Clean up potentially empty/stale key
       return res.status(404).send(renderErrorPage('Chat data not found or session expired. Please upload your file again.'));
->>>>>>> 85dc1376
     }
 
     const allUploadedChats = JSON.parse(storedChatsJson);
