{
  "name": "magazeen",
  "version": "1.0.0",
  "description": "",
  "main": "src/magazineGenerator.js",
  "bin": {
    "magazeen": "src/cli.js"
  },
  "scripts": {
    "test": "node --experimental-vm-modules node_modules/jest/bin/jest.js",
    "lint": "eslint src/**/*.js test/**/*.js",
    "start:web": "node src/server.js"
  },
  "type": "module",
  "jest": {
<<<<<<< HEAD
=======
    "globals": {
      "__DEV__": true
    },
    "transform": {},
>>>>>>> 4ded7537
    "moduleFileExtensions": [
      "js",
      "jsx",
      "json",
      "node"
    ],
    "testEnvironment": "node"
  },
  "keywords": [],
  "author": "",
  "license": "MIT",
  "dependencies": {
<<<<<<< HEAD
    "@vercel/kv": "^3.0.0",
=======
>>>>>>> 4ded7537
    "express": "^5.1.0",
    "jszip": "^3.10.1",
    "multer": "^2.0.1"
  },
  "devDependencies": {
    "@jest/types": "^30.0.1",
    "@types/supertest": "^6.0.3",
    "eslint": "^9.30.0",
    "eslint-plugin-jest": "^29.0.1",
    "jest": "^30.0.3",
    "supertest": "^7.1.1"
  }
}<|MERGE_RESOLUTION|>--- conflicted
+++ resolved
@@ -13,13 +13,10 @@
   },
   "type": "module",
   "jest": {
-<<<<<<< HEAD
-=======
     "globals": {
       "__DEV__": true
     },
     "transform": {},
->>>>>>> 4ded7537
     "moduleFileExtensions": [
       "js",
       "jsx",
@@ -32,10 +29,7 @@
   "author": "",
   "license": "MIT",
   "dependencies": {
-<<<<<<< HEAD
     "@vercel/kv": "^3.0.0",
-=======
->>>>>>> 4ded7537
     "express": "^5.1.0",
     "jszip": "^3.10.1",
     "multer": "^2.0.1"
